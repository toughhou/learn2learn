#!/usr/bin/env python3

"""

**Description**

A set of transformations commonly used in meta-learning vision tasks.
"""

<<<<<<< HEAD

from .full_omniglot import FullOmniglot
from .mini_imagenet import MiniImageNet
=======
from .full_omniglot import FullOmniglot
>>>>>>> d50826af
<|MERGE_RESOLUTION|>--- conflicted
+++ resolved
@@ -7,10 +7,5 @@
 A set of transformations commonly used in meta-learning vision tasks.
 """
 
-<<<<<<< HEAD
-
 from .full_omniglot import FullOmniglot
-from .mini_imagenet import MiniImageNet
-=======
-from .full_omniglot import FullOmniglot
->>>>>>> d50826af
+from .mini_imagenet import MiniImageNet