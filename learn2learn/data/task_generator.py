import random
from collections import defaultdict
from typing import Optional, List, Union

import numpy as np
from torch.utils.data import Dataset


class SampleDataset(Dataset):
    """
    SampleDataset to be used by TaskGenerator
    """

    def __init__(self, data, labels, sampled_task):
        self.data = data
        self.label = labels
        self.sampled_task = sampled_task

    def __len__(self):
        return len(self.data)

    def __getitem__(self, idx):
        return self.data[idx], self.label[idx]


class MetaDataset(Dataset):
    """ 
    
    **Descritpion**

    It wraps a torch dataset by creating a map of target to indices.
    This comes in handy when we want to sample elements randomly for a particular label.

    Notes:
        For l2l to work its important that the dataset returns a (data, target) tuple.
        If your dataset doesn't return that, it should be trivial to wrap your dataset
        with another class to do that.
        #TODO : Add example for wrapping a non standard l2l dataset

    **Arguments**
    
    * **dataset** (Dataset) -  A torch dataset.

    **Example**
    ~~~python
    mnist = torchvision.datasets.MNIST(root="/tmp/mnist", train=True)
    mnist = l2l.data.MetaDataset(mnist)
    ~~~
    """

    def __init__(self, dataset):
        self.dataset = dataset
        self.labels_to_indices = self.get_dict_of_labels_to_indices()
        self.labels = list(self.labels_to_indices.keys())

    def __getitem__(self, item):
        return self.dataset[item]

    def __len__(self):
        return len(self.dataset)

    def get_dict_of_labels_to_indices(self):
        """ Iterates over the entire dataset and creates a map of target to indices.

        Returns: A dict with key as the label and value as list of indices.

        """

        classes_to_indices = defaultdict(list)
        for i in range(len(self.dataset)):
            classes_to_indices[self.dataset[i][1]].append(i)
        return classes_to_indices


class LabelEncoder:
    def __init__(self, classes):
        """ Encodes a list of classes into indices, starting from 0.

        Args:
            classes: List of classes
        """
        assert len(set(classes)) == len(classes), "Classes contains duplicate values"
        self.class_to_idx = dict()
        self.idx_to_class = dict()
        for idx, old_class in enumerate(classes):
            self.class_to_idx.update({old_class: idx})
            self.idx_to_class.update({idx: old_class})


class TaskGenerator:
<<<<<<< HEAD

    """

    [[Source]](https://github.com/learnables/learn2learn/blob/master/learn2learn/data/task_generator.py)

    **Description**

    A wrapper to generate few-shot classification tasks.
=======
    def __init__(self,
                 dataset: MetaDataset,
                 classes: Optional[list] = None,
                 ways: int = 3,
                 tasks: Union[List[int], int] = 10,
                 shots: Optional[int] = 1):
        """

        Args:
            dataset: should be a MetaDataset.
            classes: List of classes to sample from, if none then sample from all available classes in dataset.
                    (default: None)
            ways: number of labels to sample from (default: 3)
            shots: number of data points per task to sample (default: 1)
            task: if specified as an int, a list of of size task would be generated from which we'll sample.
                    if specified as a list, then that list of tasks would be used to sample always.

                    The acceptable shape of list would be `n * w`
                    n : the number of tasks to sample
                    w : the number of ways

                    Each of the task should have w distinct elements all of which are required to be a subset of ways.
        """
>>>>>>> 63bc933a

    **Arguments**

    * **dataset** (MetaDataset or Dataset) - The (meta) dataset to wrap.
    * **classes: List of classes to sample from
    * **ways: number of labels to sample from
    """

    def __init__(self, dataset: MetaDataset, classes: list = None, ways: int = 3):
        # TODO : Add conditional check to work even when dataset isn't MetaDataset and a torch.Dataset
        #  then also it should work
        self.dataset = dataset
        self.ways = ways
        self.classes = classes
        self.shots = shots

        if classes is None:
            self.classes = self.dataset.labels

        if isinstance(tasks, int):
            self.tasks = self.generate_n_tasks(tasks)
        elif isinstance(tasks, list):
            self.tasks = tasks
        else:
            raise TypeError(f"tasks is not either of int/list but rather {type(tasks)}")

        # used for next(taskgenerator)
        self.tasks_idx = 0

        assert len(self.classes) >= ways, ValueError("Ways are more than the number of classes available")
        self._check_classes(self.classes)
        self._check_tasks(self.tasks)

        # TODO : assert that shots are always less than equal to min_samples for each class

    def generate_n_tasks(self, n):
        """

        Args:
            n: Number of tasks to generate

        Returns: A list of shape `n * w` where n is the number of tasks to generate and w is the ways.

        """

        def get_samples():
            random.shuffle(self.classes)
            return self.classes[:self.ways]

        return [get_samples() for _ in range(n)]

    def __iter__(self):
        self.tasks_idx = 0
        return self

    def __len__(self):
        return len(self.tasks)

    def __next__(self):
        """
        TODO : Add the following test case
        for i, task in enumerate(tg):
            assert task.sampled_task == tg.tasks[i]
        Returns:

        """
        try:
            task = self.sample(self.tasks[self.tasks_idx])
        except IndexError:
            raise StopIteration()

        self.tasks_idx += 1
        return task

    def sample(self, task: list = None, shots: Optional[int] = None):
        """ Returns a dataset and the labels that we have sampled.

        The dataset is of length `shots * ways`.
        The length of labels we have sampled is the same as `shots`.

        Args:
            shots: number of data points to return per class, if none then gets the (default : None)
            task: List of labels you want to sample from

        Returns: Dataset, list(labels)

        Raises:
            ValueError : when shots is undefined both in class definition and method

        """
        # If shots isn't defined, then try to inherit from object
        if shots is None:
            if self.shots is None:
                raise ValueError(
                    "Shots is undefined in object definition neither while calling the sample method.")
            shots = self.shots

        # If classes aren't specified while calling the function, then we can
        # sample from all the classes mentioned during the initialization of the TaskGenerator
        if task is None:
            # select few classes that will be selected for this task (for eg, 6,4,7 from 0-9 in MNIST when ways are 3)
            rand_idx = random.randint(0, len(self.tasks))
            task_to_sample = self.tasks[rand_idx]
        else:
            task_to_sample = task
            assert self._check_task(task_to_sample), ValueError("Task is malformed.")

        # encode labels (map 6,4,7 to 0,1,2 so that we can do a BCELoss)
        label_encoder = LabelEncoder(task_to_sample)

        data_indices = []
        data_labels = []
        for _class in task_to_sample:
            # select subset of indices from each of the classes and add it to data_indices
            data_indices.extend(np.random.choice(self.dataset.labels_to_indices[_class], shots, replace=False))
            # add those labels to data_labels (6 mapped to 0, so add 0's initially then 1's (for 4) and so on)
            data_labels.extend(np.full(shots, fill_value=label_encoder.class_to_idx[_class]))

        # map data indices to actual data
        data = [self.dataset[idx][0] for idx in data_indices]
        return SampleDataset(data, data_labels, task_to_sample)

    def _check_classes(self, classes):
        """ ensure that classes are a subset of dataset.labels """
        assert len(set(classes) - set(self.dataset.labels)) == 0, "classes contains a label that isn't in dataset"

    def _check_task(self, task) -> bool:
        """ check if each individual task is a subset of self.classes and has no duplicates """
        return (len(set(task) - set(self.classes)) == 0) and (len(set(task)) - len(task) == 0)

    def _check_tasks(self, tasks):
        """ ensure that all tasks are correctly defined. """
        invalid_tasks = list(filter(lambda task: not self._check_task(task), tasks))
        assert len(invalid_tasks) == 0, f"Following task in mentioned tasks are unacceptable. \n {invalid_tasks}"<|MERGE_RESOLUTION|>--- conflicted
+++ resolved
@@ -88,7 +88,6 @@
 
 
 class TaskGenerator:
-<<<<<<< HEAD
 
     """
 
@@ -97,46 +96,34 @@
     **Description**
 
     A wrapper to generate few-shot classification tasks.
-=======
-    def __init__(self,
-                 dataset: MetaDataset,
-                 classes: Optional[list] = None,
-                 ways: int = 3,
-                 tasks: Union[List[int], int] = 10,
-                 shots: Optional[int] = 1):
-        """
-
-        Args:
-            dataset: should be a MetaDataset.
-            classes: List of classes to sample from, if none then sample from all available classes in dataset.
-                    (default: None)
-            ways: number of labels to sample from (default: 3)
-            shots: number of data points per task to sample (default: 1)
-            task: if specified as an int, a list of of size task would be generated from which we'll sample.
-                    if specified as a list, then that list of tasks would be used to sample always.
-
-                    The acceptable shape of list would be `n * w`
-                    n : the number of tasks to sample
-                    w : the number of ways
-
-                    Each of the task should have w distinct elements all of which are required to be a subset of ways.
-        """
->>>>>>> 63bc933a
+
+
+
+    `tasks` can both indicate predefined tasks, or just the number of tasks to sample.
+    If specified as an int, a list of size `task` would be generated from which we'll sample.
+    If specified as a list, then that list of tasks would be used to sample always.
+
+    The acceptable shape of list would be `n * w`, with n the number of tasks to sample and w the number of ways.
+
+    Each of the task should have w distinct elements all of which are required to be a subset of ways.
 
     **Arguments**
 
-    * **dataset** (MetaDataset or Dataset) - The (meta) dataset to wrap.
-    * **classes: List of classes to sample from
-    * **ways: number of labels to sample from
-    """
-
-    def __init__(self, dataset: MetaDataset, classes: list = None, ways: int = 3):
-        # TODO : Add conditional check to work even when dataset isn't MetaDataset and a torch.Dataset
-        #  then also it should work
+    * **dataset** (MetaDataset or Dataset) - The (meta-) dataset to wrap.
+    * **classes** (list, *optional*, default=None) - List of classes to sample from,
+        if none then sample from all available classes in dataset. (default: None)
+    * **ways** (int, *optional*, default=2) - Number of labels to sample from.
+    * **shots** (int, *optional*, default=1) - Number of data points per task to sample.
+    * **tasks** (int or list, *optional*, default=1) - Tasks to be generated.
+    """
+    def __init__(self, dataset, classes=None, ways=2, tasks=1, shots=1):
         self.dataset = dataset
         self.ways = ways
         self.classes = classes
         self.shots = shots
+
+        if not isinstance(dataset, MetaDataset):
+            dataset = MetaDataset(dataset)
 
         if classes is None:
             self.classes = self.dataset.labels
@@ -158,14 +145,10 @@
         # TODO : assert that shots are always less than equal to min_samples for each class
 
     def generate_n_tasks(self, n):
-        """
-
-        Args:
-            n: Number of tasks to generate
-
-        Returns: A list of shape `n * w` where n is the number of tasks to generate and w is the ways.
-
-        """
+        # Args:
+        #     n: Number of tasks to generate
+
+        # Returns: A list of shape `n * w` where n is the number of tasks to generate and w is the ways.
 
         def get_samples():
             random.shuffle(self.classes)
@@ -181,13 +164,10 @@
         return len(self.tasks)
 
     def __next__(self):
-        """
-        TODO : Add the following test case
-        for i, task in enumerate(tg):
-            assert task.sampled_task == tg.tasks[i]
-        Returns:
-
-        """
+        # TODO : Add the following test case
+        # for i, task in enumerate(tg):
+        #     assert task.sampled_task == tg.tasks[i]
+        # Returns:
         try:
             task = self.sample(self.tasks[self.tasks_idx])
         except IndexError:
@@ -196,7 +176,7 @@
         self.tasks_idx += 1
         return task
 
-    def sample(self, task: list = None, shots: Optional[int] = None):
+    def sample(self, task=None, shots=None):
         """ Returns a dataset and the labels that we have sampled.
 
         The dataset is of length `shots * ways`.
