--- conflicted
+++ resolved
@@ -70,7 +70,6 @@
     return clone
 
 def detach_module(module):
-<<<<<<< HEAD
     """
 
     [[Source]](https://github.com/learnables/learn2learn/blob/master/learn2learn/utils.py)
@@ -97,30 +96,24 @@
     error.backward()  # Gradients are back-propagate on clone, not net.
     ~~~
     """
-    raise NotImplementedError()
-=======
     # First, re-write all parameters
     for param_key in module._parameters:
         if module._parameters[param_key] is not None:
             detached = module._parameters[param_key].detach_()
-#            detached = module._parameters[param_key].detach()
-#            module._parameters[param_key] = detached
 
     # Second, handle the buffers if necessary
     for buffer_key in module._buffers:
         if module._buffers[buffer_key] is not None and \
                 module._buffers[buffer_key].requires_grad:
             module._buffers[buffer_key] = module._buffers[buffer_key].detach_()
-#            module._buffers[buffer_key] = module._buffers[buffer_key].detach()
 
     # Then, recurse for each submodule
     for module_key in module._modules:
         detach_module(module._modules[module_key])
-#        module._modules[module_key] = detach_module(module._modules[module_key])
->>>>>>> 89a6ad31
 
 
 def clone_distribution(dist):
+    # TODO: This function was never tested.
     clone = copy.deepcopy(dist)
 
     for param_key in clone.__dict__:
@@ -137,6 +130,7 @@
 
 
 def detach_distribution(dist):
+    # TODO: This function was never tested.
     for param_key in dist.__dict__:
         item = dist.__dict__[param_key]
         if isinstance(item, th.Tensor):
